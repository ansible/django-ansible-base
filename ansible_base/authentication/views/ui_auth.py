import logging

<<<<<<< HEAD
from django.utils.translation import gettext_lazy as _
=======
from django.conf import settings
>>>>>>> 02d63cf7
from rest_framework.response import Response
from rest_framework.serializers import ValidationError

from ansible_base.authentication.models import Authenticator
from ansible_base.lib.utils.settings import get_setting
from ansible_base.lib.utils.validation import to_python_boolean, validate_image_data, validate_url
from ansible_base.lib.utils.views.django_app_api import AnsibleBaseDjangoAppApiView

logger = logging.getLogger('ansible_base.authentication.views.ui_auth')


class UIAuth(AnsibleBaseDjangoAppApiView):
    authentication_classes = []
    permission_classes = []

    def get(self, request, format=None):
        response = generate_ui_auth_data()

        return Response(response)


def generate_ui_auth_data():
    authenticators = Authenticator.objects.filter(enabled=True)
    response = {
        'show_login_form': False,
        'passwords': [],
        'ssos': [],
        'login_redirect_override': '',
        'custom_login_info': '',
        'custom_logo': '',
        'managed_cloud_install': False,
    }

    for authenticator in authenticators:
        if authenticator.category == 'password':
            response['show_login_form'] = True
            response['passwords'].append(
                {
                    'name': authenticator.name,
                    'type': authenticator.type,
                }
            )
        elif authenticator.category == 'sso':
            try:
                response['ssos'].append(
                    {
                        'name': authenticator.name,
                        'login_url': authenticator.get_login_url(),
                        'type': authenticator.type,
                    }
                )
            except ImportError:
                logger.error(f"There is an enabled authenticator id {authenticator.id} whose plugin is not working {authenticator.type}")
        else:
            logger.error(f"Don't know how to handle authenticator of type {authenticator.type}")

    try:
        login_redirect_override = get_setting('LOGIN_REDIRECT_OVERRIDE', '')
        # ignore validation if login_redirect_override is None or empty string
        if login_redirect_override is not None and login_redirect_override != '':
            validate_url(url=login_redirect_override, allow_plain_hostname=True)
            response['login_redirect_override'] = login_redirect_override
    except ValidationError:
        logger.error('LOGIN_REDIRECT_OVERRIDE was set but was not a valid URL, ignoring')

    custom_login_info = get_setting('custom_login_info', '')
    if isinstance(custom_login_info, str):
        response['custom_login_info'] = custom_login_info
    else:
        logger.error("custom_login_info was not a string")
        raise ValidationError(_("custom_login_info was set but was not a valid string, ignoring"))

    try:
        custom_logo = get_setting('custom_logo', '')
        validate_image_data(custom_logo)
        response['custom_logo'] = custom_logo
    except ValidationError:
        logger.error("custom_logo was set but was not a valid image data, ignoring")

    # The cloud managed setting is not customizable outside of a conf file
    managed_cloud_setting = 'ANSIBLE_BASE_MANAGED_CLOUD_INSTALL'
    try:
        response['managed_cloud_install'] = to_python_boolean(getattr(settings, managed_cloud_setting, False))
    except ValueError:
        logger.error(f'{managed_cloud_setting} was set but could not be converted to a boolean, assuming false')

    return response<|MERGE_RESOLUTION|>--- conflicted
+++ resolved
@@ -1,10 +1,9 @@
 import logging
 
-<<<<<<< HEAD
+
 from django.utils.translation import gettext_lazy as _
-=======
 from django.conf import settings
->>>>>>> 02d63cf7
+
 from rest_framework.response import Response
 from rest_framework.serializers import ValidationError
 
