import contextlib
import importlib
import logging
import re
from enum import Enum, auto
from typing import Optional, Union

from django.conf import settings
from django.contrib.auth import get_user_model
from django.contrib.auth.models import AbstractUser
from django.contrib.contenttypes.models import ContentType
from django.core.exceptions import ObjectDoesNotExist
from django.db import IntegrityError, models
from django.utils.timezone import now
from django.utils.translation import gettext_lazy as _
from rest_framework.serializers import DateTimeField

from ansible_base.authentication.models import Authenticator, AuthenticatorMap, AuthenticatorUser
from ansible_base.lib.abstract_models import AbstractOrganization, AbstractTeam, CommonModel
from ansible_base.lib.utils.auth import get_organization_model, get_team_model
from ansible_base.lib.utils.string import is_empty

from .trigger_definition import TRIGGER_DEFINITION

logger = logging.getLogger('ansible_base.authentication.utils.claims')
Organization = get_organization_model()
Team = get_team_model()
User = get_user_model()


class TriggerResult(Enum):
    ALLOW = auto()
    DENY = auto()
    SKIP = auto()


def create_claims(authenticator: Authenticator, username: str, attrs: dict, groups: list[str]) -> dict:
    """
    Given an authenticator and a username, attrs and groups determine what the user has access to
    """

    # Assume we are not going to change our flags
    is_superuser = None

    rbac_role_mapping = {'system': {'roles': {}}, 'organizations': {}}
    # Assume we start with no mappings
    org_team_mapping = {}
    # Assume we are not members of any orgs (direct members)
    organization_membership = {}
    # Start with an empty rule responses
    rule_responses = []
    # Assume we will have access
    access_allowed = True
    logger.info(f"Creating mapping for user {username} through authenticator {authenticator.name}")
    logger.debug(f"{username}'s groups: {groups}")
    logger.debug(f"{username}'s attrs: {attrs}")

    # load the maps
    maps = AuthenticatorMap.objects.filter(authenticator=authenticator.id).order_by("order")
    for auth_map in maps:
        has_permission = None
        trigger_result = TriggerResult.SKIP
        allowed_keys = TRIGGER_DEFINITION.keys()
        invalid_keys = set(auth_map.triggers.keys()) - set(allowed_keys)
        if invalid_keys:
            logger.warning(f"In AuthenticatorMap {auth_map.id} the following trigger keys are invalid: {', '.join(invalid_keys)}, rule will be ignored")
            rule_responses.append({auth_map.id: 'invalid'})
            continue

        for trigger_type, trigger in auth_map.triggers.items():
            if trigger_type == 'groups':
                trigger_result = process_groups(trigger, groups, authenticator.pk)
            elif trigger_type == 'attributes':
                trigger_result = process_user_attributes(trigger, attrs, authenticator.pk)
            elif trigger_type == 'always':
                trigger_result = TriggerResult.ALLOW
            elif trigger_type == 'never':
                trigger_result = TriggerResult.DENY

        # If the trigger result is SKIP, auth map is not defined for this user.
        # Together with "revoke" flag => change permission to DENY
        if auth_map.revoke and trigger_result is TriggerResult.SKIP:
            trigger_result = TriggerResult.DENY

        # If the trigger result is still SKIP, this auth map is not applicable to this user => no action needed
        if trigger_result is TriggerResult.SKIP:
            rule_responses.append({auth_map.id: 'skipped'})
            continue

        if trigger_result is TriggerResult.ALLOW:
            has_permission = True
        elif trigger_result is TriggerResult.DENY:
            has_permission = False

        rule_responses.append({auth_map.id: has_permission})

        if auth_map.map_type == 'allow' and not has_permission:
            # If any rule does not allow we don't want to return this to true
            access_allowed = False
        elif auth_map.map_type == 'is_superuser':
            is_superuser = has_permission
        elif auth_map.map_type in ['team', 'role'] and not is_empty(auth_map.organization) and not is_empty(auth_map.team) and not is_empty(auth_map.role):
            if auth_map.organization not in org_team_mapping:
                org_team_mapping[auth_map.organization] = {}
            org_team_mapping[auth_map.organization][auth_map.team] = has_permission
            _add_rbac_role_mapping(has_permission, rbac_role_mapping, auth_map.role, auth_map.organization, auth_map.team)
        elif auth_map.map_type in ['organization', 'role'] and not is_empty(auth_map.organization) and not is_empty(auth_map.role):
            organization_membership[auth_map.organization] = has_permission
            _add_rbac_role_mapping(has_permission, rbac_role_mapping, auth_map.role, auth_map.organization)
        elif auth_map.map_type == 'role' and not is_empty(auth_map.role) and is_empty(auth_map.organization) and is_empty(auth_map.team):
            _add_rbac_role_mapping(has_permission, rbac_role_mapping, auth_map.role)
        else:
            logger.error(f"Map type {auth_map.map_type} of rule {auth_map.name} does not know how to be processed")

    return {
        "access_allowed": access_allowed,
        "is_superuser": is_superuser,
        "claims": {
            "team_membership": org_team_mapping,
            "organization_membership": organization_membership,
            "rbac_roles": rbac_role_mapping,
        },
        "last_login_map_results": rule_responses,
    }


def _add_rbac_role_mapping(has_permission, role_mapping, role, organization=None, team=None):
    """
    Example of RBAC roles mapping dict:
    {
      'system': {'roles': {'System Auditor': true}},
      'organizations': {
        'Organization 1': {
            'roles': {'Organization Member': true, 'Organization Admin': false},
            'teams': {}
         },
        'Organization 2': {
            'roles': {'Organization Admin': true},
            'teams': {
                'Team 1': {
                    'roles': {'Team Member': true},
                },
                'Team 2': {
                    'roles': {'Team Admin': false},
                }
            }
        }
    """
    # System role
    if organization is None and team is None:
        role_mapping['system']['roles'][role] = has_permission
    else:
        if organization not in role_mapping['organizations']:
            role_mapping['organizations'][organization] = {'roles': {}, 'teams': {}}
        # Organization role
        if organization and not team:
            role_mapping['organizations'][organization]['roles'][role] = has_permission
        # Team role
        elif organization and team:
            if team not in role_mapping['organizations'][organization]['teams']:
                role_mapping['organizations'][organization]['teams'][team] = {'roles': {}}
            role_mapping['organizations'][organization]['teams'][team]['roles'][role] = has_permission
        else:
            logger.warning(f"Role mapping is not possible, organization for team '{team}' is missing")


def process_groups(trigger_condition: dict, groups: list, authenticator_id: int) -> TriggerResult:
    """
    Looks at a maps trigger for a group and users groups and determines if the trigger is defined for this user.
    """

    invalid_conditions = set(trigger_condition.keys()) - set(TRIGGER_DEFINITION['groups']['keys'].keys())
    if invalid_conditions:
        logger.warning(f"The conditions {', '.join(invalid_conditions)} for groups in mapping {authenticator_id} are invalid and won't be processed")

    set_of_user_groups = set(groups)

    if "has_or" in trigger_condition:
        if set_of_user_groups.intersection(set(trigger_condition["has_or"])):
            return TriggerResult.ALLOW

    elif "has_and" in trigger_condition:
        if set(trigger_condition["has_and"]).issubset(set_of_user_groups):
            return TriggerResult.ALLOW

    elif "has_not" in trigger_condition:
        if not set(trigger_condition["has_not"]).intersection(set_of_user_groups):
            return TriggerResult.ALLOW

    return TriggerResult.SKIP


def has_access_with_join(current_access: Optional[bool], new_access: bool, condition: str = 'or') -> Optional[bool]:
    """
    Handle join of authenticator_maps
    """
    if current_access is None:
        return new_access

    if condition == 'or':
        return current_access or new_access

    if condition == 'and':
        return current_access and new_access


def process_user_attributes(trigger_condition: dict, attributes: dict, authenticator_id: int) -> TriggerResult:
    """
    Looks at a maps trigger for an attribute and the users attributes and determines if the trigger is defined for this user.
    """
    has_access = None
    join_condition = trigger_condition.get('join_condition', 'or')
    if join_condition not in TRIGGER_DEFINITION['attributes']['keys']['join_condition']['choices']:
        logger.warning("Trigger join_condition {join_condition} on authenticator map {authenticator_id} is invalid and will be set to 'or'")
        join_condition = 'or'

    for attribute in trigger_condition.keys():
        if has_access and join_condition == 'or':
            # If we are an or condition and we already have a positive we can break out and return
            break
        elif has_access is False and join_condition == 'and':
            # If we are an and and already have a False we can give up
            break

        # We can skip the join_condition since we already processed that.
        if attribute == 'join_condition':
            continue

        # Warn if there are any invalid conditions, we are just going to ignore them
        invalid_conditions = set(trigger_condition[attribute].keys()) - set(TRIGGER_DEFINITION['attributes']['keys']['*']['keys'].keys())
        if invalid_conditions:
            logger.warning(
                f"The conditions {', '.join(invalid_conditions)} for attribute {attribute} "
                "in authenticator map {authenticator_id} are invalid and won't be processed"
            )

        # The attribute is an empty dict we just need to see if the user has the attribute or not
        if trigger_condition[attribute] == {}:
            has_access = has_access_with_join(has_access, attribute in attributes, join_condition)
            continue

        user_value = attributes.get(attribute, None)
        # If the user does not contain the attribute then we can't check any further, don't set has_access and just continue
        if user_value is None:
            continue

        if type(user_value) is not list:
            # If the value is a string then convert it to a list
            user_value = [user_value]

        for a_user_value in user_value:
            # We are going to do mostly string comparisons, so convert the attribute to a
            #  string just in case it came back as an int or something funky
            a_user_value = f"{a_user_value}"

            # Check for any of the valid conditions
            if "equals" in trigger_condition[attribute]:
                has_access = has_access_with_join(has_access, a_user_value == trigger_condition[attribute]["equals"], join_condition)

            elif "matches" in trigger_condition[attribute]:
                has_access = has_access_with_join(
                    has_access, re.match(trigger_condition[attribute]["matches"], a_user_value, re.IGNORECASE) is not None, join_condition
                )

            elif "contains" in trigger_condition[attribute]:
                has_access = has_access_with_join(has_access, trigger_condition[attribute]['contains'] in a_user_value, join_condition)

            elif "ends_with" in trigger_condition[attribute]:
                has_access = has_access_with_join(has_access, a_user_value.endswith(trigger_condition[attribute]['ends_with']), join_condition)

            elif "in" in trigger_condition[attribute]:
                has_access = has_access_with_join(has_access, a_user_value in trigger_condition[attribute]['in'], join_condition)

    return TriggerResult.ALLOW if has_access else TriggerResult.SKIP


def update_user_claims(user: Optional[AbstractUser], database_authenticator: Authenticator, groups: list[str]) -> Optional[AbstractUser]:
    """
    This method takes a user, an authenticator and a list of the users associated groups.
    It will look up the AuthenticatorUser (it must exist already) and update that User and their permissions in the system.
    """
    if not user:
        return None

    authenticator_user = user.authenticator_users.filter(provider=database_authenticator).first()
    # update the auth_time field to align with the general format used for other authenticators
    authenticator_user.extra_data = {**authenticator_user.extra_data, "auth_time": DateTimeField().to_representation(now())}
    authenticator_user.save(update_fields=["extra_data"])

    results = create_claims(database_authenticator, user.username, authenticator_user.extra_data, groups)

    needs_save = False

    for attribute, attr_value in results.items():
        if attr_value is None:
            continue
        logger.debug(f"{attribute}: {attr_value}")
        if hasattr(user, attribute):
            object = user
        elif hasattr(authenticator_user, attribute):
            object = authenticator_user
        else:
            logger.error(f"Neither user nor authenticator user has attribute {attribute}")
            continue

        if getattr(object, attribute, None) != attr_value:
            logger.debug(f"Setting new attribute {attribute} for {user.username}")
            setattr(object, attribute, attr_value)
            needs_save = True

    if needs_save:
        authenticator_user.save()
        user.save()
    else:
        # If we don't have to save because of a change we at least need to save the extra data with the login timestamp
        authenticator_user.save(update_fields=["extra_data"])

    if results['access_allowed'] is not True:
        logger.warning(f"User {user.username} failed an allow map and was denied access")
        return None

    # Make the orgs and the teams as necessary ...
    if database_authenticator.create_objects:
        create_organizations_and_teams(results)

    if reconcile_user_class := load_reconcile_user_class():
        try:
            # We have allowed access, so now we need to make the user within the system
            reconcile_user_class.reconcile_user_claims(user, authenticator_user)
        except Exception as e:
            logger.exception("Failed to reconcile user claims: %s", e)
    return user


# TODO(cutwater): Implement a generic version of this function and move it to lib/utils.
def load_reconcile_user_class():
    module_path = getattr(settings, 'ANSIBLE_BASE_AUTHENTICATOR_RECONCILE_MODULE', 'ansible_base.authentication.utils.claims')
    try:
        module = importlib.import_module(module_path)
    except ImportError:
        logger.warning("Failed to load module '%s'.", module_path)
        return None

    try:
        return getattr(module, 'ReconcileUser')
    except AttributeError:
        logger.warning("Failed to load ReconcileUser class in module '%s'.", module_path)
        return None


def create_organizations_and_teams(results) -> None:
    """
    Use the results data from 'create_claims' to make the Organization
    and Team objects necessary for the user if they do not exist.
    """
    # a flat list of relevant org names
    all_orgs = set()
    # a flat list of relevant org:team names
    team_orgs = set()
    # a structure for caching org+team,member info
    membership_map = {}

    # fill in the top level org membership data ...
    for org_name, is_member in results['claims']['organization_membership'].items():
        if not is_member:
            continue
        all_orgs.add(org_name)
        membership_map[org_name] = {'id': None, 'teams': []}

    # fill in the team membership data ...
    for org_name, teams in results['claims']['team_membership'].items():
        for team_name, is_member in teams.items():
            if not is_member:
                continue
            all_orgs.add(org_name)
            team_orgs.add(org_name)
            if org_name not in membership_map:
                membership_map[org_name] = {'id': None, 'teams': []}
            membership_map[org_name]['teams'].append(team_name)

    # Create organizations
    existing_orgs = dict(Organization.objects.filter(name__in=all_orgs).values_list("name", "id"))
    for org_name in all_orgs:
        org_id = existing_orgs.get(org_name)
        if org_id is None:
            try:
                org_id = Organization.objects.create(name=org_name).id
            except IntegrityError:
                org_id = Organization.objects.filter(name=org_name).values_list("id", flat=True).first()
                if org_id is None:
                    raise
        membership_map[org_name]['id'] = org_id

    # Create teams
    # make a map or org id, team name to reduce calls and data sent over the wire
    team_org_ids = [membership_map[org_name]['id'] for org_name in team_orgs]
    existing_teams = set(Team.objects.filter(organization__in=team_org_ids).order_by().values_list('organization', 'name'))
    for org_name, org_data in membership_map.items():
        org_id = org_data['id']
        for team_name in org_data['teams']:
            if (org_id, team_name) not in existing_teams:
                with contextlib.suppress(IntegrityError):
                    Team.objects.create(name=team_name, organization_id=org_id)


# NOTE(cutwater): Current class is sub-optimal, since it loads the data that has been already loaded
#  at the teams and organizations creation. Next step will be combining teams and organizations creation with
#  this class and transforming it into a reconciliation use case class. This implies either
#  removal or update of a pluggable interface.
class ReconcileUser:
    @classmethod
    def reconcile_user_claims(cls, user: AbstractUser, authenticator_user: AuthenticatorUser) -> None:
        logger.info("Reconciling user claims")

        claims = getattr(user, 'claims', authenticator_user.claims)

        if 'ansible_base.rbac' in settings.INSTALLED_APPS:
            cls(claims, user, authenticator_user).manage_permissions()
        else:
            logger.info(_("Skipping user claims with RBAC roles, because RBAC app is not installed"))

    def __init__(self, claims: dict, user: AbstractUser, authenticator_user: AuthenticatorUser):
        """
        :param claims: initialized by method create_claims()
        """
        self.authenticator_user = authenticator_user
        self.claims = claims
        self.permissions_cache = RoleUserAssignmentsCache()
        self.rebuild_user_permissions = self.authenticator_user.provider.remove_users
        self.user = user

    def manage_permissions(self) -> None:
        """
        Processes the user claims (key `rbac_roles`)
        and adds/removes RBAC permissions (a.k.a. role_user_assignments)
        """
        # NOTE(cutwater): Here `prefetch_related` is used to prevent N+1 problem when accessing `content_object`
        #  attribute in `RoleUserAssignmentsCache.cache_existing` method.
        role_assignments = self.user.role_assignments.prefetch_related('content_object').all()
        self.permissions_cache.cache_existing(role_assignments)

        # System roles
        self._compute_system_permissions()

        # Organization roles
        org_info = self._compute_organization_permissions()
        org_teams = self._get_org_teams([org.id for (org, _) in org_info])
        # Team roles
        for org, org_teams_dict in org_info:
            self._compute_team_permissions(org, org_teams_dict, org_teams)

        self.apply_permissions()

    def _compute_system_permissions(self) -> None:
        for role_name, has_permission in self.claims['rbac_roles'].get('system', {}).get('roles', {}).items():
            self.permissions_cache.add_or_remove(role_name, has_permission, organization=None, team=None)

    def _compute_organization_permissions(self) -> list[tuple[AbstractOrganization, dict[str, dict]]]:
        orgs_by_name = self._get_orgs_by_name(self.claims['rbac_roles'].get('organizations', {}).keys())

        org_info = []

        for org_name, org_details in self.claims['rbac_roles'].get('organizations', {}).items():
            if (org := orgs_by_name.get(org_name)) is None:
                logger.error(
                    _("Skipping organization '{organization}', because the organization does not exist but it should already have been created").format(
                        organization=org_name
                    )
                )
                continue

            for role_name, has_permission in org_details['roles'].items():
                self.permissions_cache.add_or_remove(role_name, has_permission, organization=org)
<<<<<<< HEAD
=======

            yield org, org_details['teams']
>>>>>>> 3c312f4e

            org_info.append((org, org_details['teams']))
        return org_info

    def _compute_team_permissions(self, org: AbstractOrganization, teams_dict: dict[str, dict], org_teams_cache: dict[tuple[int, str], AbstractTeam]) -> None:
        for team_name, team_details in teams_dict.items():
            if (team := org_teams_cache.get((org.id, team_name))) is None:
                logger.error(
                    _(
                        "Skipping team '{team}' in organization '{organization}', because the team does not exist but it should already have been created"
                    ).format(team=team_name, organization=org.name)
                )
                continue

            for role_name, has_permission in team_details['roles'].items():
                self.permissions_cache.add_or_remove(role_name, has_permission, team=team)

    def apply_permissions(self) -> None:
        """See RoleUserAssignmentsCache for more details."""
        for role_name, role_permissions in self.permissions_cache.items():
            if not self.permissions_cache.rd_by_name(role_name):
                # If we failed to load this role for some reason
                # we can't continue setting the permissions, log message was already emitted
                continue

            for content_type_id, content_type_permissions in role_permissions.items():
                for _object_id, object_with_status in content_type_permissions.items():
                    self._apply_permission(object_with_status, role_name)

    def _apply_permission(self, object_with_status, role_name):
        status = object_with_status['status']
        obj = object_with_status['object']

        if status == self.permissions_cache.STATUS_ADD:
            self._give_permission(self.permissions_cache.rd_by_name(role_name), obj)
        elif status == self.permissions_cache.STATUS_REMOVE:
            self._remove_permission(self.permissions_cache.rd_by_name(role_name), obj)
        elif status == self.permissions_cache.STATUS_EXISTING and self.rebuild_user_permissions:
            self._remove_permission(self.permissions_cache.rd_by_name(role_name), obj)

    @staticmethod
    def _get_orgs_by_name(org_names) -> dict[str, AbstractOrganization]:
        if not org_names:
            return {}
        orgs_by_name = {org.name: org for org in Organization.objects.filter(name__in=org_names)}
        return orgs_by_name

    @staticmethod
    def _get_org_teams(org_ids: list[int]) -> dict[tuple[int, str], AbstractTeam]:
        if not org_ids:
            return {}
        teams = Team.objects.filter(organization_id__in=org_ids).order_by()
        return {(team.organization_id, team.name): team for team in teams}

    def _give_permission(self, role_definition: CommonModel, obj: Union[AbstractOrganization, AbstractTeam, None] = None) -> None:
        if obj:
            logger.info(
                _("Assigning role '{rd}' to user '{username}' in '{object}").format(
                    rd=role_definition.name, username=self.user.username, object=obj.__class__.__name__
                )
            )
        else:
            logger.info(_("Assigning role '{rd}' to user '{username}'").format(rd=role_definition.name, username=self.user.username))

        if obj:
            role_definition.give_permission(self.user, obj)
        else:
            role_definition.give_global_permission(self.user)

    def _remove_permission(self, role_definition: CommonModel, obj: Union[AbstractOrganization, AbstractTeam, None] = None) -> None:
        if obj:
            logger.info(
                _("Removing role '{rd}' from user '{username}' in '{object}").format(
                    rd=role_definition.name, username=self.user.username, object=obj.__class__.__name__
                )
            )
        else:
            logger.info(_("Removing role '{rd}' from user '{username}'").format(rd=role_definition.name, username=self.user.username))

        if obj:
            role_definition.remove_permission(self.user, obj)
        else:
            role_definition.remove_global_permission(self.user)


class RoleUserAssignmentsCache:
    STATUS_NOOP = 'noop'
    STATUS_EXISTING = 'existing'
    STATUS_ADD = 'add'
    STATUS_REMOVE = 'remove'

    def __init__(self):
        self.cache = {}
<<<<<<< HEAD
        # NOTE(cutwater): We may probably execute this query once and cache the query results.
=======
>>>>>>> 3c312f4e
        self.content_types = {content_type.model: content_type for content_type in ContentType.objects.get_for_models(Organization, Team).values()}
        self.role_definitions = {}

    def items(self):
        """
        Caches role_user_assignments in form of parameters:
        - role_name: role_user_assignment.role_definition.name
        - content_type_id: role_user_assignment.content_type_id
        - object_id: role_user_assignment.object_id

        When content_type_id is None, it means it's a system role (i.e. System Auditor)
        When content_type_id is None, then object_id is None.

        Structure:
        {
          <role_name:str>: {
              <content_type_id:Optional[int]>: {
                  <object_id:Optional[int]>: {
                      {'object': Union[Organization,Team,None],
                       'status': Union[STATUS_NOOP,STATUS_EXISTING,STATUS_ADD,STATUS_REMOVE]
                      }
                  }
              }
          }
        """
        return self.cache.items()

    def cache_existing(self, role_assignments):
        """Caches given role_assignments associated with one user in form of dict (see method `items()`)"""
        for role_assignment in role_assignments:
            # Cache role definition
            if (role_definition := self._rd_by_id(role_assignment)) is None:
                role_definition = role_assignment.role_definition
                self.role_definitions[role_definition.name] = role_definition

            # Cache Role User Assignment
            self._init_cache_key(role_definition.name, content_type_id=role_assignment.content_type_id)

            # object_id is TEXT db type
            object_id = int(role_assignment.object_id) if role_assignment.object_id is not None else None
            obj = role_assignment.content_object if object_id else None

            self.cache[role_definition.name][role_assignment.content_type_id][object_id] = {'object': obj, 'status': self.STATUS_EXISTING}

    def rd_by_name(self, role_name: str) -> Optional[CommonModel]:
        """Returns RoleDefinition by its name. Caches it if requested for first time"""
        from ansible_base.rbac.models import RoleDefinition

        try:
            if self.role_definitions.get(role_name) is None:
                self.role_definitions[role_name] = RoleDefinition.objects.get(name=role_name)
        except ObjectDoesNotExist:
            logger.warning(_("Skipping role '{role_name}', because the role does not exist").format(role_name=role_name))
            self.role_definitions[role_name] = False  # skips multiple db queries

        return self.role_definitions.get(role_name)

    def _rd_by_id(self, role_assignment: models.Model) -> Optional[CommonModel]:
        """Tries to find cached role definition by id, saving SQL queries"""
        for rd in self.role_definitions.values():
            if rd.id == role_assignment.role_definition_id:
                return rd
        return None

    def add_or_remove(
        self, role_name: str, has_permission: bool, organization: Optional[AbstractOrganization] = None, team: Optional[AbstractTeam] = None
    ) -> None:
        """
        Marks role assignment's params and (optionally) associated object in the cache.
        Either marks it as STATUS_ADD, STATUS_REMOVE or STATUS_NOOP.
        """
        content_type_id = self._get_content_type_id(organization, team)
        self._init_cache_key(role_name, content_type_id=content_type_id)

        object_id = self._get_object_id(organization, team)
        current_status = self.cache[role_name][content_type_id].get(object_id, {}).get('status')

        if has_permission:
            self._add(role_name, content_type_id, object_id, current_status, organization, team)
        else:
            self._remove(role_name, content_type_id, object_id, current_status, organization, team)

    def _add(
        self,
        role_name: str,
        content_type_id: Optional[int],
        object_id: Optional[int],
        current_status: Optional[str],
        organization: Optional[AbstractOrganization] = None,
        team: Optional[AbstractTeam] = None,
    ) -> None:
        """Marks role assignment's params and (optionally) associated object in the cache.
        If role_user_assignment (a.k.a. permission) existed before, marks it to do nothing
        """
        if current_status in [self.STATUS_EXISTING, self.STATUS_NOOP]:
            self.cache[role_name][content_type_id][object_id] = {'object': organization or team, 'status': self.STATUS_NOOP}
        elif current_status is None:
            self.cache[role_name][content_type_id][object_id] = {'object': organization or team, 'status': self.STATUS_ADD}

    def _remove(
        self,
        role_name: str,
        content_type_id: Optional[int],
        object_id: Optional[int],
        current_status: Optional[str],
        organization: Optional[AbstractOrganization] = None,
        team: Optional[AbstractTeam] = None,
    ) -> None:
        """Marks role assignment's params and (optionally) associated object in the cache.
        If role_user_assignment (a.k.a. permission) didn't exist before, marks it to do nothing
        """
        if current_status is None or current_status == self.STATUS_NOOP:
            self.cache[role_name][content_type_id][object_id] = {'object': organization or team, 'status': self.STATUS_NOOP}
        elif current_status == self.STATUS_EXISTING:
            self.cache[role_name][content_type_id][object_id] = {'object': organization or team, 'status': self.STATUS_REMOVE}

    def _get_content_type_id(self, organization, team) -> Optional[int]:
        content_type = None
        if organization:
            content_type = self.content_types['organization']
        elif team:
            content_type = self.content_types['team']

        return content_type.id if content_type is not None else None

    def _get_object_id(self, organization: Optional[AbstractOrganization], team: Optional[AbstractTeam]) -> Optional[int]:
        """
        Returns an object id of either organization or team.
        If both items are set organization will take priority over a team id.
        """
        if organization:
            return organization.id
        elif team:
            return team.id
        else:
            return None

    def _init_cache_key(self, role_name: str, content_type_id: Optional[int]) -> None:
        """
        Initialize a key in the cache for later use
        """
        self.cache[role_name] = self.cache.get(role_name, {})
        self.cache[role_name][content_type_id] = self.cache[role_name].get(content_type_id, {})<|MERGE_RESOLUTION|>--- conflicted
+++ resolved
@@ -471,11 +471,6 @@
 
             for role_name, has_permission in org_details['roles'].items():
                 self.permissions_cache.add_or_remove(role_name, has_permission, organization=org)
-<<<<<<< HEAD
-=======
-
-            yield org, org_details['teams']
->>>>>>> 3c312f4e
 
             org_info.append((org, org_details['teams']))
         return org_info
@@ -569,10 +564,7 @@
 
     def __init__(self):
         self.cache = {}
-<<<<<<< HEAD
         # NOTE(cutwater): We may probably execute this query once and cache the query results.
-=======
->>>>>>> 3c312f4e
         self.content_types = {content_type.model: content_type for content_type in ContentType.objects.get_for_models(Organization, Team).values()}
         self.role_definitions = {}
 
