--- conflicted
+++ resolved
@@ -1,12 +1,9 @@
 import base64
 import hashlib
 import logging
-<<<<<<< HEAD
 import time
 import re
 from typing import Optional
-=======
->>>>>>> 9f0f0516
 
 from cryptography.fernet import Fernet
 from cryptography.hazmat.backends import default_backend
